package main

import (
	"context"
	"errors"
	"os"
	"path/filepath"
	"time"

	"go.uber.org/multierr"
	"go.viam.com/rplidar"

	"github.com/edaniels/golog"
	"go.viam.com/rdk/config"
	"go.viam.com/rdk/metadata/service"
	"go.viam.com/rdk/rlog"
	"go.viam.com/rdk/usb"
	"go.viam.com/utils"

	robotimpl "go.viam.com/rdk/robot/impl"
)

var (
<<<<<<< HEAD
	defaultPort       = 8081
	defaultDataFolder = "data"
	logger            = rlog.Logger.Named("save_pcd_files")
	name              = "rplidar"
=======
	defaultTimeDeltaMilliseconds = 10
	defaultPort                  = 8081
	logger                       = rlog.Logger.Named("save_pcd_files")
	name                         = "rplidar"
>>>>>>> 9a2a3305
)

func main() {
	utils.ContextualMain(mainWithArgs, logger)
}

// Arguments for the command.
type Arguments struct {
<<<<<<< HEAD
	Port       utils.NetPortFlag `flag:"0"`
	DevicePath string            `flag:"device,usage=device path"`
	DataFolder string            `flag:"datafolder,usage=datafolder path"`
=======
	TimeDeltaMilliseconds int               `flag:"0"`
	Port                  utils.NetPortFlag `flag:"1"`
	DevicePath            string            `flag:"device,usage=device path"`
>>>>>>> 9a2a3305
}

func mainWithArgs(ctx context.Context, args []string, logger golog.Logger) error {
	var argsParsed Arguments

	if err := utils.ParseFlags(args, &argsParsed); err != nil {
		return err
	}

	if argsParsed.TimeDeltaMilliseconds == 0 {
		logger.Debugf("using default time delta %d ", defaultTimeDeltaMilliseconds)
		argsParsed.TimeDeltaMilliseconds = defaultTimeDeltaMilliseconds
	} else {
		logger.Debugf("using user defined time delta %d ", argsParsed.TimeDeltaMilliseconds)
	}

	if argsParsed.Port == 0 {
		logger.Debugf("using default port %d ", defaultPort)
		argsParsed.Port = utils.NetPortFlag(defaultPort)
	} else {
		logger.Debugf("using user defined port %d ", argsParsed.Port)
	}

	devicePath := argsParsed.DevicePath
	if devicePath == "" {
		usbDevices := usb.Search(
			usb.SearchFilter{},
			func(vendorID, productID int) bool {
				return vendorID == rplidar.USBInfo.Vendor && productID == rplidar.USBInfo.Product
			})

		if len(usbDevices) != 0 {
			logger.Debugf("detected %d lidar devices", len(usbDevices))
			for _, comp := range usbDevices {
				logger.Debug(comp)
			}
			devicePath = usbDevices[0].Path
		} else {
			return errors.New("no usb devices found")
		}
	}

	if argsParsed.DataFolder == "" {
		logger.Debugf("using default data folder '%s' ", defaultDataFolder)
		argsParsed.DataFolder = defaultDataFolder
	} else {
		logger.Debugf("using user defined data folder %s", argsParsed.DataFolder)
	}
	if err := os.MkdirAll(filepath.Join(".", argsParsed.DataFolder), os.ModePerm); err != nil {
		return errors.New("can not create a new directory named: " + argsParsed.DataFolder)
	}

	// Create rplidar component
	lidarDevice := config.Component{
		Name:       name,
		Type:       config.ComponentTypeCamera,
		Model:      rplidar.ModelName,
		Attributes: config.AttributeMap{"device_path": devicePath},
	}

	// Create new data directory
	newpath := filepath.Join(".", "data")

	err := os.RemoveAll(newpath)
	if err != nil {
		return errors.New("error deleting data directory")
	}

	err = os.MkdirAll(newpath, 0777)
	if err != nil {
		return errors.New("error creating data directory")
	}

	return savePCDFiles(ctx, argsParsed.TimeDeltaMilliseconds, int(argsParsed.Port), lidarDevice, logger)
}

func savePCDFiles(ctx context.Context, timeDeltaMilliseconds int, port int, lidarComponent config.Component, logger golog.Logger) (err error) {

	metadataSvc, err := service.New()
	if err != nil {
		return err
	}
	ctx = service.ContextWithService(ctx, metadataSvc)

	cfg := &config.Config{Components: []config.Component{lidarComponent}}
	myRobot, err := robotimpl.New(ctx, cfg, logger)
	if err != nil {
		return err
	}

	rplidar, ok := myRobot.CameraByName(name)
	if !ok {
		return errors.New("no rplidar found with name: " + name)
	}

	// Wait one second to allow rplidar to finish initializing
	if !utils.SelectContextOrWait(ctx, time.Second) {
		return multierr.Combine(ctx.Err(), myRobot.Close(ctx))
	}

	// Run loop
	for {
		if !utils.SelectContextOrWait(ctx, time.Duration(timeDeltaMilliseconds)*time.Millisecond) {
			return multierr.Combine(ctx.Err(), myRobot.Close(ctx))
		}

		pc, err := rplidar.NextPointCloud(ctx)
		if err != nil {
			return multierr.Combine(err, myRobot.Close(ctx))
		}
		logger.Infow("scanned", "pointcloud_size", pc.Size())
	}
}<|MERGE_RESOLUTION|>--- conflicted
+++ resolved
@@ -21,17 +21,11 @@
 )
 
 var (
-<<<<<<< HEAD
-	defaultPort       = 8081
-	defaultDataFolder = "data"
-	logger            = rlog.Logger.Named("save_pcd_files")
-	name              = "rplidar"
-=======
 	defaultTimeDeltaMilliseconds = 10
 	defaultPort                  = 8081
+	defaultDataFolder            = "data"
 	logger                       = rlog.Logger.Named("save_pcd_files")
 	name                         = "rplidar"
->>>>>>> 9a2a3305
 )
 
 func main() {
@@ -40,15 +34,10 @@
 
 // Arguments for the command.
 type Arguments struct {
-<<<<<<< HEAD
-	Port       utils.NetPortFlag `flag:"0"`
-	DevicePath string            `flag:"device,usage=device path"`
-	DataFolder string            `flag:"datafolder,usage=datafolder path"`
-=======
 	TimeDeltaMilliseconds int               `flag:"0"`
 	Port                  utils.NetPortFlag `flag:"1"`
 	DevicePath            string            `flag:"device,usage=device path"`
->>>>>>> 9a2a3305
+	DataFolder            string            `flag:"datafolder,usage=datafolder path"`
 }
 
 func mainWithArgs(ctx context.Context, args []string, logger golog.Logger) error {
@@ -109,19 +98,6 @@
 		Attributes: config.AttributeMap{"device_path": devicePath},
 	}
 
-	// Create new data directory
-	newpath := filepath.Join(".", "data")
-
-	err := os.RemoveAll(newpath)
-	if err != nil {
-		return errors.New("error deleting data directory")
-	}
-
-	err = os.MkdirAll(newpath, 0777)
-	if err != nil {
-		return errors.New("error creating data directory")
-	}
-
 	return savePCDFiles(ctx, argsParsed.TimeDeltaMilliseconds, int(argsParsed.Port), lidarDevice, logger)
 }
 
